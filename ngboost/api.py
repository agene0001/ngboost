import numpy as np
from ngboost.ngboost import NGBoost
from ngboost.distns import RegressionDistn, ClassificationDistn
from ngboost.distns import Bernoulli, Normal, LogNormal
from ngboost.scores import LogScore
from ngboost.learners import default_tree_learner
from sklearn.base import BaseEstimator


class NGBRegressor(NGBoost, BaseEstimator):

    def __init__(self,
                 Dist=Normal,
                 Score=LogScore,
                 Base=default_tree_learner,
                 natural_gradient=True,
                 n_estimators=500,
                 learning_rate=0.01,
                 minibatch_frac=1.0,
                 verbose=True,
                 verbose_eval=100,
<<<<<<< HEAD
                 tol=1e-4):
        assert issubclass(Dist, RegressionDistn), f'{Dist.__name__} is not useable for regression.'
=======
                 tol=1e-4,
                 random_state = None):
        assert Dist.problem_type == "regression"
>>>>>>> c5233320
        super().__init__(Dist, Score, Base, natural_gradient, n_estimators, learning_rate,
                         minibatch_frac, verbose, verbose_eval, tol, random_state)

class NGBClassifier(NGBoost, BaseEstimator):

    def __init__(self,
                 Dist=Bernoulli,
                 Score=LogScore,
                 Base=default_tree_learner,
                 natural_gradient=True,
                 n_estimators=500,
                 learning_rate=0.01,
                 minibatch_frac=1.0,
                 verbose=True,
                 verbose_eval=100,
<<<<<<< HEAD
                 tol=1e-4):
        assert issubclass(Dist, ClassificationDistn), f'{Dist.__name__} is not useable for classification.'
=======
                 tol=1e-4,
                 random_state = None):
        assert Dist.problem_type == "classification"
>>>>>>> c5233320
        super().__init__(Dist, Score, Base, natural_gradient, n_estimators, learning_rate,
                         minibatch_frac, verbose, verbose_eval, tol, random_state)

    def predict_proba(self, X, max_iter=None):
        return self.pred_dist(X, max_iter=max_iter).class_probs()

    def staged_predict_proba(self, X, max_iter=None):
        return [dist.class_probs() for dist in self.staged_pred_dist(X, max_iter=max_iter)]

class NGBSurvival(NGBoost, BaseEstimator):

    def __init__(self,
                 Dist=LogNormal,
                 Score=LogScore,
                 Base=default_tree_learner,
                 natural_gradient=True,
                 n_estimators=500,
                 learning_rate=0.01,
                 minibatch_frac=1.0,
                 verbose=True,
                 verbose_eval=100,
<<<<<<< HEAD
                 tol=1e-4):
    # do something else here to check survival
        super().__init__(Dist, Score, Base, natural_gradient, n_estimators, learning_rate,
                         minibatch_frac, verbose, verbose_eval, tol)
=======
                 tol=1e-4,
                 random_state = None):
        assert Dist.problem_type == "survival"
        super().__init__(Dist, Score, Base, natural_gradient, n_estimators, learning_rate,
                         minibatch_frac, verbose, verbose_eval, tol, random_state)

    def dist_to_prediction(self, dist): # predictions for regression are typically conditional means
        return dist.mean()
>>>>>>> c5233320
<|MERGE_RESOLUTION|>--- conflicted
+++ resolved
@@ -19,14 +19,8 @@
                  minibatch_frac=1.0,
                  verbose=True,
                  verbose_eval=100,
-<<<<<<< HEAD
                  tol=1e-4):
         assert issubclass(Dist, RegressionDistn), f'{Dist.__name__} is not useable for regression.'
-=======
-                 tol=1e-4,
-                 random_state = None):
-        assert Dist.problem_type == "regression"
->>>>>>> c5233320
         super().__init__(Dist, Score, Base, natural_gradient, n_estimators, learning_rate,
                          minibatch_frac, verbose, verbose_eval, tol, random_state)
 
@@ -42,14 +36,8 @@
                  minibatch_frac=1.0,
                  verbose=True,
                  verbose_eval=100,
-<<<<<<< HEAD
                  tol=1e-4):
         assert issubclass(Dist, ClassificationDistn), f'{Dist.__name__} is not useable for classification.'
-=======
-                 tol=1e-4,
-                 random_state = None):
-        assert Dist.problem_type == "classification"
->>>>>>> c5233320
         super().__init__(Dist, Score, Base, natural_gradient, n_estimators, learning_rate,
                          minibatch_frac, verbose, verbose_eval, tol, random_state)
 
@@ -71,18 +59,7 @@
                  minibatch_frac=1.0,
                  verbose=True,
                  verbose_eval=100,
-<<<<<<< HEAD
                  tol=1e-4):
     # do something else here to check survival
-        super().__init__(Dist, Score, Base, natural_gradient, n_estimators, learning_rate,
-                         minibatch_frac, verbose, verbose_eval, tol)
-=======
-                 tol=1e-4,
-                 random_state = None):
-        assert Dist.problem_type == "survival"
-        super().__init__(Dist, Score, Base, natural_gradient, n_estimators, learning_rate,
+    super().__init__(Dist, Score, Base, natural_gradient, n_estimators, learning_rate,
                          minibatch_frac, verbose, verbose_eval, tol, random_state)
-
-    def dist_to_prediction(self, dist): # predictions for regression are typically conditional means
-        return dist.mean()
->>>>>>> c5233320

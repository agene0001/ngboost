import scipy as sp
import numpy as np
from scipy.stats import expon as dist


class Exponential(object):
    n_params = 1

    def __init__(self, params):
        self.scale = np.exp(params[0])
        self.dist = dist(scale=self.scale)

    def __getattr__(self, name):
        return getattr(self.dist, name)

    def nll(self, Y):
        E, T = Y["Event"], Y["Time"]
        cens = (1-E) * np.log(1 - self.dist.cdf(T))
        uncens = E * self.dist.logpdf(T)
        return -(cens + uncens)

    def D_nll(self, Y):
        E, T = Y["Event"], Y["Time"]
        cens = (1-E) * T.squeeze() / self.scale
        uncens = E * (-1 + T.squeeze() / self.scale)
        return -(cens + uncens).reshape((-1, 1))

    def fisher_info(self):
        FI = 2 * np.ones((self.scale.shape[0], 1, 1))
        return FI

    def crps(self, Y):
        E, T = Y["Event"], Y["Time"]
        score = T + self.scale * (2 * np.exp(-T / self.scale) - 1.5)
        score[E == 1] -= 0.5 * self.scale[E == 1] * np.exp(-2 * T[E == 1] / self.scale[E == 1])
        return score

    def D_crps(self, Y):
        E, T = Y["Event"], Y["Time"]
        deriv = 2 * np.exp(-T / self.scale) * (self.scale + T) - 1.5 * self.scale
        deriv[E == 1] -= np.exp(-2 * T[E == 1] / self.scale[E == 1]) * \
                         (0.5 * self.scale[E == 1] - T[E == 1])
        return deriv.reshape((-1, 1))

    def crps_metric(self):
        M = 0.5 * self.scale[:, np.newaxis, np.newaxis]
        return M

    def fit(Y):
<<<<<<< HEAD
        m, s = sp.stats.expon.fit(Y["Time"])
=======
        T = Y["Time"]
        m, s = sp.stats.expon.fit(T)
>>>>>>> e2f2bde1
        return np.array([np.log(m + s)])<|MERGE_RESOLUTION|>--- conflicted
+++ resolved
@@ -47,10 +47,6 @@
         return M
 
     def fit(Y):
-<<<<<<< HEAD
-        m, s = sp.stats.expon.fit(Y["Time"])
-=======
         T = Y["Time"]
         m, s = sp.stats.expon.fit(T)
->>>>>>> e2f2bde1
         return np.array([np.log(m + s)])
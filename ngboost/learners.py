--- conflicted
+++ resolved
@@ -1,28 +1,14 @@
 from sklearn.tree import DecisionTreeRegressor
 from sklearn.linear_model import Ridge
 
-
-<<<<<<< HEAD
-def default_tree_learner(depth=3, random_state=None):
-    return DecisionTreeRegressor(
-=======
 default_tree_learner = DecisionTreeRegressor(
->>>>>>> a45947ae
         criterion='friedman_mse',
         min_samples_split=2,
         min_samples_leaf=1,
         min_weight_fraction_leaf=0.0,
-<<<<<<< HEAD
-        max_depth=depth,
+        max_depth=3,
         splitter='best',
-        random_state=random_state)
+        random_state=None)
 
-
-def default_linear_learner(alpha=1):
-    return Ridge(alpha=alpha, random_state=None)
-=======
-        max_depth=3,
-        splitter='best')
-
-default_linear_learner = Ridge(alpha=0.0)
->>>>>>> a45947ae
+default_linear_learner = Ridge(alpha=0.0, 
+                               random_state=None)
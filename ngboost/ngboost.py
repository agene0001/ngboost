--- conflicted
+++ resolved
@@ -4,17 +4,13 @@
 from ngboost.scores import MLE, CRPS
 from ngboost.learners import default_tree_learner, default_linear_learner
 from ngboost.distns.normal import Normal
-<<<<<<< HEAD
 from sklearn.utils import check_random_state
-=======
 from sklearn.base import clone
 from sklearn.tree import DecisionTreeRegressor
->>>>>>> a45947ae
 
 # import pdb
 
-<<<<<<< HEAD
-class NGBoost(BaseEstimator):
+class NGBoost(object):
     """
     Natural Gradient Boosted Regression
 
@@ -24,12 +20,7 @@
         If None, the random number generator is the RandomState instance used
         by `np.random`.
     """
-    def __init__(self, Dist=Normal, Score=MLE(),
-=======
-class NGBoost(object):
-
     def __init__(self, Dist=Normal, Score=MLE,
->>>>>>> a45947ae
                  Base=default_tree_learner, natural_gradient=True,
                  n_estimators=500, learning_rate=0.01, minibatch_frac=1.0,
                  verbose=True, verbose_eval=100, tol=1e-4,
@@ -47,15 +38,12 @@
         self.base_models = []
         self.scalings = []
         self.tol = tol
-<<<<<<< HEAD
         self.random_state = check_random_state(random_state)
-=======
         self.best_val_loss_itr = None
 
     def fit_init_params_to_marginal(self, Y, sample_weight=None, iters=1000):
         self.init_params = self.Dist.fit(Y) # would be best to put sample weights here too
         return
->>>>>>> a45947ae
 
     def pred_param(self, X, max_iter=None):
         m, n = X.shape
@@ -71,19 +59,11 @@
         if self.minibatch_frac == 1.0:
             return np.arange(len(Y)), X, Y, params
         sample_size = int(self.minibatch_frac * len(Y))
-<<<<<<< HEAD
         idxs = self.random_state.choice(np.arange(len(Y)), sample_size, replace=False)
         return idxs, X[idxs,:], Y[idxs], params[idxs, :]
 
-    def fit_base(self, X, grads):
-        models = [self.Base(random_state=self.random_state).fit(X, g) for g in grads.T]
-=======
-        idxs = np.random.choice(np.arange(len(Y)), sample_size, replace=False)
-        return idxs, X[idxs,:], Y[idxs], params[idxs, :]
-
     def fit_base(self, X, grads, sample_weight=None):
         models = [clone(self.Base).fit(X, g, sample_weight=sample_weight) for g in grads.T]
->>>>>>> a45947ae
         fitted = np.array([m.predict(X) for m in models]).T
         self.base_models.append(models)
         return fitted
@@ -116,16 +96,12 @@
             scale = scale * 0.5
         self.scalings.append(scale)
         return scale
-
-<<<<<<< HEAD
-    def fit(self, X, Y, X_val=None, Y_val=None, train_loss_monitor=None, val_loss_monitor=None):
-=======
+      
     def fit(self, X, Y, 
             X_val = None, Y_val = None, 
             sample_weight = None, val_sample_weight = None,
             train_loss_monitor = None, val_loss_monitor = None, 
             early_stopping_rounds = None):
->>>>>>> a45947ae
 
         loss_list = []
         val_loss_list = []
@@ -195,12 +171,9 @@
 
         return self
 
-<<<<<<< HEAD
-=======
     def score(self, X, Y):
         return self.Score.loss(self.pred_dist(X), Y)
 
->>>>>>> a45947ae
     def pred_dist(self, X, max_iter=None):
         if max_iter is not None: # get prediction at a particular iteration if asked for
             dist = self.staged_pred_dist(X, max_iter=max_iter)[-1]

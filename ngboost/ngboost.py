import numpy as np
import scipy as sp

from ngboost.scores import LogScore
from ngboost.distns import Normal
from ngboost.manifold import manifold
from ngboost.learners import default_tree_learner, default_linear_learner

from sklearn.utils import check_random_state
from sklearn.base import clone
from sklearn.tree import DecisionTreeRegressor

# import pdb

class NGBoost(object):
    '''
    Constructor for all NGBoost models.

    This class implements the methods that are common to all NGBoost models. Unless you are implementing a new kind of regression (e.g. interval-censored, etc.), you should probably use one of NGBRegressor, NGBClassifier, or NGBSurvival.

    Parameters:
        Dist              : assumed distributional form of Y|X=x. A distribution from ngboost.distns, e.g. Normal
        Score             : rule to compare probabilistic predictions P̂ to the observed data y. A score from ngboost.scores, e.g. LogScore
        Base              : base learner to use in the boosting algorithm. Any instantiated sklearn regressor, e.g. DecisionTreeRegressor()
        natural_gradient  : logical flag indicating whether the natural gradient should be used
        n_estimators      : the number of boosting iterations to fit
        learning_rate     : the learning rate
        minibatch_frac    : the percent subsample of rows to use in each boosting iteration
        verbose           : flag indicating whether output should be printed during fitting
        verbose_eval      : increment (in boosting iterations) at which output should be printed
        tol               : numerical tolerance to be used in optimization
        random_state      : seed for reproducibility. See https://stackoverflow.com/questions/28064634/random-state-pseudo-random-number-in-scikit-learn
    Output:
        An NGBRegressor object that can be fit.
    '''
    def __init__(self, Dist=Normal, Score=LogScore,
                 Base=default_tree_learner, natural_gradient=True,
                 n_estimators=500, learning_rate=0.01, minibatch_frac=1.0,
                 verbose=True, verbose_eval=100, tol=1e-4,
                 random_state=None):
        self.Dist = Dist
        self.Score = Score
        self.Base = Base
        self.Manifold = manifold(Score, Dist)
        self.natural_gradient = natural_gradient
        self.n_estimators = n_estimators
        self.learning_rate = learning_rate
        self.minibatch_frac = minibatch_frac
        self.verbose = verbose
        self.verbose_eval = verbose_eval
        self.init_params = None
        self.base_models = []
        self.scalings = []
        self.tol = tol
        self.random_state = check_random_state(random_state)
        self.best_val_loss_itr = None

    def fit_init_params_to_marginal(self, Y, sample_weight=None, iters=1000):
        self.init_params = self.Manifold.fit(Y) # would be best to put sample weights here too
        return

    def pred_param(self, X, max_iter=None):
        m, n = X.shape
        params = np.ones((m, self.Manifold.n_params)) * self.init_params
        for i, (models, s) in enumerate(zip(self.base_models, self.scalings)):
            if max_iter and i == max_iter:
                break
            resids = np.array([model.predict(X) for model in models]).T
            params -= self.learning_rate * resids * s
        return params

    def sample(self, X, Y, params):
        if self.minibatch_frac == 1.0:
            return np.arange(len(Y)), X, Y, params
        sample_size = int(self.minibatch_frac * len(Y))
        idxs = self.random_state.choice(np.arange(len(Y)), sample_size, replace=False)
        return idxs, X[idxs,:], Y[idxs], params[idxs, :]

    def fit_base(self, X, grads, sample_weight=None):
        models = [clone(self.Base).fit(X, g, sample_weight=sample_weight) for g in grads.T]
        fitted = np.array([m.predict(X) for m in models]).T
        self.base_models.append(models)
        return fitted

    def line_search(self, resids, start, Y, sample_weight=None, scale_init=1):
        S = self.Score
        D_init = self.Manifold(start.T)
        loss_init = D_init.total_score(Y, sample_weight)
        scale = scale_init

        # first scale up
        while True:
            scaled_resids = resids * scale
            D = self.Manifold((start - scaled_resids).T)
            loss = D.total_score(Y, sample_weight)
            norm = np.mean(np.linalg.norm(scaled_resids, axis=1))
            if not np.isfinite(loss) or loss > loss_init or scale > 256:
                break
            scale = scale * 2

        # then scale down
        while True:
            scaled_resids = resids * scale
            D = self.Manifold((start - scaled_resids).T)
            loss = D.total_score(Y, sample_weight)
            norm = np.mean(np.linalg.norm(scaled_resids, axis=1))
            if np.isfinite(loss) and (loss < loss_init or norm < self.tol) and\
               np.linalg.norm(scaled_resids, axis=1).mean() < 5.0:
                break
            scale = scale * 0.5
        self.scalings.append(scale)
        return scale

    def fit(self, X, Y,
            X_val = None, Y_val = None,
            sample_weight = None, val_sample_weight = None,
            train_loss_monitor = None, val_loss_monitor = None,
            early_stopping_rounds = None):
        '''
        Fits an NGBoost model to the data

        Parameters:
            X                       : numpy array of predictors (n x p)
            Y                       : numpy array of outcomes (n). Should be floats for regression and integers from 0 to K-1 for K-class classification
            X_val                   : validation-set predictors, if any
            Y_val                   : validation-set outcomes, if any
            sample_weight           : how much to weigh each example in the training set. numpy array of size (n) (defaults to 1)
            val_sample_weight       : how much to weigh each example in the validation set. (defaults to 1)
            train_loss_monitor      : a custom score or set of scores to track on the training set during training. Defaults to the score defined in the NGBoost constructor
            val_loss_monitor        : a custom score or set of scores to track on the validation set during training. Defaults to the score defined in the NGBoost constructor
            early_stopping_rounds   : the number of consecutive boosting iterations during which the loss has to increase before the algorithm stops early

        Output:
            A fit NGBRegressor object
        '''

        loss_list = []
        self.fit_init_params_to_marginal(Y)

        params = self.pred_param(X)
        if X_val is not None and Y_val is not None:
            val_params = self.pred_param(X_val)
            val_loss_list = []
            best_val_loss = np.inf

        if not train_loss_monitor:
            train_loss_monitor = lambda D,Y: D.total_score(Y, sample_weight=sample_weight)

        if not val_loss_monitor:
            val_loss_monitor = lambda D,Y: D.total_score(Y, sample_weight=val_sample_weight)

        for itr in range(self.n_estimators):
            _, X_batch, Y_batch, P_batch = self.sample(X, Y, params)

            D = self.Manifold(P_batch.T)

            loss_list += [train_loss_monitor(D, Y_batch)]
            loss = loss_list[-1]
            grads = D.grad(Y_batch, natural=self.natural_gradient)

            proj_grad = self.fit_base(X_batch, grads, sample_weight)
            scale = self.line_search(proj_grad, P_batch, Y_batch, sample_weight)

            # pdb.set_trace()
            params -= self.learning_rate * scale * np.array([m.predict(X) for m in self.base_models[-1]]).T

            val_loss = 0
            if X_val is not None and Y_val is not None:
                val_params -= self.learning_rate * scale * np.array([m.predict(X_val) for m in self.base_models[-1]]).T
                val_loss = val_loss_monitor(self.Manifold(val_params.T), Y_val)
                val_loss_list += [val_loss]
<<<<<<< HEAD

                if early_stopping_rounds is not None:
                    if val_loss < best_val_loss:
=======
                if val_loss < best_val_loss:
>>>>>>> dda666a2
                        best_val_loss, self.best_val_loss_itr = val_loss, itr
                if early_stopping_rounds is not None and best_val_loss < np.min(np.array(val_loss_list[-early_stopping_rounds:])):
                    if self.verbose:
                        print(f"== Early stopping achieved.")
                        print(f"== Best iteration / VAL {self.best_val_loss_itr} (val_loss={best_val_loss:.4f})")
                    break

            if self.verbose and int(self.verbose_eval) > 0 and itr % int(self.verbose_eval) == 0:
                grad_norm = np.linalg.norm(grads, axis=1).mean() * scale
                print(f"[iter {itr}] loss={loss:.4f} val_loss={val_loss:.4f} scale={scale:.4f} "
                      f"norm={grad_norm:.4f}")

            if np.linalg.norm(proj_grad, axis=1).mean() < self.tol:
                if self.verbose:
                    print(f"== Quitting at iteration / GRAD {itr}")
                break


        self.evals_result = {}
        metric = self.Score.__name__.upper()
        self.evals_result['train'] = {metric: loss_list}
        if X_val is not None and Y_val is not None:
            self.evals_result['val'] = {metric: val_loss_list}

        return self

    def score(self, X, Y):
        return self.Manifold(self.pred_dist(X)._params).total_score(Y)

    def pred_dist(self, X, max_iter=None):
        '''
        Predict the conditional distribution of Y at the points X=x

        Parameters:
            X        : numpy array of predictors (n x p)
            max_iter : get the prediction at the specified number of boosting iterations
            
        Output:
            A NGBoost distribution object
        '''
        if max_iter is not None: # get prediction at a particular iteration if asked for
            dist = self.staged_pred_dist(X, max_iter=max_iter)[-1]
        elif self.best_val_loss_itr is not None: # this will exist if there's a validation set
            dist = self.staged_pred_dist(X, max_iter=self.best_val_loss_itr)[-1]
        else:
            params = np.asarray(self.pred_param(X, max_iter))
            dist = self.Dist(params.T)
        return dist

    def staged_pred_dist(self, X, max_iter=None):
        '''
        Predict the conditional distribution of Y at the points X=x at multiple boosting iterations

        Parameters:
            X        : numpy array of predictors (n x p)
            max_iter : largest number of boosting iterations to get the prediction for
            
        Output:
            A list of NGBoost distribution objects, one per boosting stage up to max_iter
        '''
        predictions = []
        m, n = X.shape
        params = np.ones((m, self.Dist.n_params)) * self.init_params
        for i, (models, s) in enumerate(zip(self.base_models, self.scalings)):
            resids = np.array([model.predict(X) for model in models]).T
            params -= self.learning_rate * resids * s
            dists = self.Dist(np.copy(params.T)) # if the params aren't copied, param changes with stages carry over to dists
            predictions.append(dists)
            if max_iter and i == max_iter:
                break
        return predictions

<<<<<<< HEAD
    # these methods won't work unless the model is either an NGBRegressor, NGBClassifier, or NGBSurvival object,
    # each of which have the dist_to_prediction() method defined in their own specific way
    def predict(self, X):
        return self.dist_to_prediction(self.pred_dist(X))
=======
    def predict(self, X, max_iter=None): 
        '''
        Point prediction of Y at the points X=x
>>>>>>> dda666a2

        Parameters:
            X        : numpy array of predictors (n x p)
            max_iter : get the prediction at the specified number of boosting iterations
            
        Output:
            Numpy array of the estimates of Y
        '''
        return self.pred_dist(X, max_iter=max_iter).predict()

    def staged_predict(self, X, max_iter=None):
        '''
        Point prediction of Y at the points X=x at multiple boosting iterations

        Parameters:
            X        : numpy array of predictors (n x p)
            max_iter : largest number of boosting iterations to get the prediction for
            
        Output:
            A list of numpy arrays of the estimates of Y, one per boosting stage up to max_iter
        '''
        return [dist.predict() for dist in self.staged_pred_dist(X, max_iter=max_iter)]

    @property
    def feature_importances_(self):
        """
        Return the feature importances for all parameters in the distribution
            (the higher, the more important the feature).

        Returns
        -------
        feature_importances_ : array, shape = [n_params, n_features]
            The summation along second axis of this array is an array of ones,
            unless all trees are single node trees consisting of only the root
            node, in which case it will be an array of zeros.
        """
        # Check whether the model is fitted
        if not self.base_models:
            return None
        # Check whether the base model is DecisionTreeRegressor
        if not isinstance(self.base_models[0][0], DecisionTreeRegressor):
            return None
        # Reshape the base_models
        params_trees = zip(*self.base_models)
        # Get the feature_importances_ for all the params and all the trees
        all_params_importances = [[getattr(tree, 'feature_importances_')
            for tree in trees if tree.tree_.node_count > 1]
                for trees in params_trees]

        if not all_params_importances:
            return np.zeros(len(self.base_models[0]),self.base_models[0][0].n_features_, dtype=np.float64)
        # Weighted average of importance by tree scaling factors
        all_params_importances = np.average(all_params_importances,
                                  axis=1, weights=self.scalings)
        return all_params_importances / np.sum(all_params_importances,axis=1,keepdims=True)<|MERGE_RESOLUTION|>--- conflicted
+++ resolved
@@ -169,13 +169,7 @@
                 val_params -= self.learning_rate * scale * np.array([m.predict(X_val) for m in self.base_models[-1]]).T
                 val_loss = val_loss_monitor(self.Manifold(val_params.T), Y_val)
                 val_loss_list += [val_loss]
-<<<<<<< HEAD
-
-                if early_stopping_rounds is not None:
-                    if val_loss < best_val_loss:
-=======
                 if val_loss < best_val_loss:
->>>>>>> dda666a2
                         best_val_loss, self.best_val_loss_itr = val_loss, itr
                 if early_stopping_rounds is not None and best_val_loss < np.min(np.array(val_loss_list[-early_stopping_rounds:])):
                     if self.verbose:
@@ -212,7 +206,7 @@
         Parameters:
             X        : numpy array of predictors (n x p)
             max_iter : get the prediction at the specified number of boosting iterations
-            
+
         Output:
             A NGBoost distribution object
         '''
@@ -232,7 +226,7 @@
         Parameters:
             X        : numpy array of predictors (n x p)
             max_iter : largest number of boosting iterations to get the prediction for
-            
+
         Output:
             A list of NGBoost distribution objects, one per boosting stage up to max_iter
         '''
@@ -248,21 +242,14 @@
                 break
         return predictions
 
-<<<<<<< HEAD
-    # these methods won't work unless the model is either an NGBRegressor, NGBClassifier, or NGBSurvival object,
-    # each of which have the dist_to_prediction() method defined in their own specific way
-    def predict(self, X):
-        return self.dist_to_prediction(self.pred_dist(X))
-=======
-    def predict(self, X, max_iter=None): 
+    def predict(self, X, max_iter=None):
         '''
         Point prediction of Y at the points X=x
->>>>>>> dda666a2
 
         Parameters:
             X        : numpy array of predictors (n x p)
             max_iter : get the prediction at the specified number of boosting iterations
-            
+
         Output:
             Numpy array of the estimates of Y
         '''
@@ -275,7 +262,7 @@
         Parameters:
             X        : numpy array of predictors (n x p)
             max_iter : largest number of boosting iterations to get the prediction for
-            
+
         Output:
             A list of numpy arrays of the estimates of Y, one per boosting stage up to max_iter
         '''

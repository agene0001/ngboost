--- conflicted
+++ resolved
@@ -6,12 +6,6 @@
 from ngboost import NGBClassifier, NGBRegressor
 from ngboost.distns import Bernoulli, Normal
 
-<<<<<<< HEAD
-=======
-np.random.seed(1)
-
-
->>>>>>> 46e3f3f3
 def test_classification():
     from sklearn.datasets import load_breast_cancer
     from sklearn.metrics import roc_auc_score, log_loss

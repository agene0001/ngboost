[tool.poetry]
name = "ngboost"
version = "0.3.11dev"
description = "Library for probabilistic predictions via gradient boosting."
authors = ["Stanford ML Group <avati@cs.stanford.edu>"]
readme = "README.md"
homepage = "https://github.com/stanfordmlgroup/ngboost"
repository = "https://github.com/stanfordmlgroup/ngboost"
documentation = "https://stanfordmlgroup.github.io/ngboost/intro"
classifiers = [
    "Operating System :: OS Independent"
]
license = "Apache License 2.0"

[tool.poetry.dependencies]
python = ">=3.6, <4.0"
<<<<<<< HEAD
scikit-learn = ">=0.21"
numpy = ">=1.17"
scipy = ">=1.3"
tqdm = ">=4.3"
lifelines = ">=0.25"
=======
scikit-learn = ">=0.21, <0.24"
numpy = ">=1.17, <2.0"
scipy = ">=1.3, <2.0"
tqdm = ">=4.4, <5.0"
lifelines = ">=0.25, <0.29"
importlib-metadata = "^3.4.0"
>>>>>>> 57dbc2fc

[tool.poetry.dev-dependencies]
pytest = "^6.1.2"
black = "^20.8b1"
pre-commit = "^2.0"
isort = "^5.6.4"
pylint = "^2.6.0"
flake8 = "^3.8.4"

[build-system]
requires = ["poetry-core>=1.0.0"]
build-backend = "poetry.core.masonry.api"

[tool.isort]
multi_line_output = 3
include_trailing_comma = true
force_grid_wrap = 0
use_parentheses = true
ensure_newline_before_comments = true
line_length = 88<|MERGE_RESOLUTION|>--- conflicted
+++ resolved
@@ -14,20 +14,12 @@
 
 [tool.poetry.dependencies]
 python = ">=3.6, <4.0"
-<<<<<<< HEAD
 scikit-learn = ">=0.21"
 numpy = ">=1.17"
 scipy = ">=1.3"
 tqdm = ">=4.3"
 lifelines = ">=0.25"
-=======
-scikit-learn = ">=0.21, <0.24"
-numpy = ">=1.17, <2.0"
-scipy = ">=1.3, <2.0"
-tqdm = ">=4.4, <5.0"
-lifelines = ">=0.25, <0.29"
-importlib-metadata = "^3.4.0"
->>>>>>> 57dbc2fc
+
 
 [tool.poetry.dev-dependencies]
 pytest = "^6.1.2"
